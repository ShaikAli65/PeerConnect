[NERD_OPTIONS]
<<<<<<< HEAD
ip_version = 4
# code will automatically fall back to ipv4 if v6 is not available
=======
ip_version = 6
>>>>>>> 8634c83c
protocol = tcp
this_port = 48221
page_port = 12264
page_port_signals = 42054
req_port = 35623
file_port = 35621
page_serve_port = 40000

[USER_PROFILES]
admin.ini
ali20250108145726405816.ini
<|MERGE_RESOLUTION|>--- conflicted
+++ resolved
@@ -1,10 +1,6 @@
 [NERD_OPTIONS]
-<<<<<<< HEAD
 ip_version = 4
 # code will automatically fall back to ipv4 if v6 is not available
-=======
-ip_version = 6
->>>>>>> 8634c83c
 protocol = tcp
 this_port = 48221
 page_port = 12264
