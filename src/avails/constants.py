import socket
from os import path
from sys import platform
from threading import Lock
from typing import Optional, TYPE_CHECKING

CLEAR_LOGS = 1
USERNAME = "admin"
SERVER_IP = "127.0.0.1"
THIS_IP = "127.0.0.1"

MULTICAST_IP_v4 = "239.1.11.11"
MULTICAST_IP_v6 = "ff02::1:6"
BROADCAST_IP = "255.255.255.255"
_BIND_IP_V4 = "0.0.0.0"
_BIND_IP_V6 = "::"
BIND_IP = _BIND_IP_V4
WEBSOCKET_BIND_IP = "localhost"


IS_WINDOWS = platform == "win32"
IS_DARWIN = platform == "darwin"
IS_LINUX = platform == "linux"

SERVER_TIMEOUT = 6
DEFAULT_CONFIG_FILE = "default_config.ini"
DEFAULT_PROFILE_NAME = "default_profile.ini"

FORMAT = "utf-8"

DATA = 0x00
SIGNAL = 0x01

PORT_THIS = 3485
PORT_REQ = 3486
PORT_NETWORK = PORT_REQ
PORT_SERVER = 3487
PORT_PAGE = 12260
PORT_PAGE_SERVE = 40000

PATH_CURRENT = "../.."
PATH_LOG = "../../logs"
PATH_PROFILES = "../../profiles"
PATH_PAGE = "../webpage"
PATH_DOWNLOAD = path.join(path.expanduser("~"), "Downloads")
PATH_CONFIG = f"..\\configurations\\{DEFAULT_CONFIG_FILE}"
PATH_LOG_CONFIG = "..\\configurations\\log_config.json"

IP_VERSION = socket.AF_INET6
USING_IP_V4 = True
USING_IP_V6 = False

FILE_ERROR_EXT = ".pc-unconfirmedownload"
debug = False

PROTOCOL = None

if TYPE_CHECKING:
    from src.avails.connect import TCPProtocol

    PROTOCOL: Optional[TCPProtocol]

LOCK_PRINT = Lock()

MAX_LOAD = 5
MAX_CALL_BACKS = 5
MAX_RETIRES = 7
MAX_DATAGRAM_RECV_SIZE = 1024 * 256  # 256 KB
MAX_DATAGRAM_SEND_SIZE = 1024 * 63  # 63 KB
# MAX_OTM_BUFFERING = 1024 * 1024 * 10  # 10 MB
MAX_OTM_BUFFERING = 20  # 20 chunks

GLOBAL_TTL_FOR_GOSSIP = 6
NODE_POV_GOSSIP_TTL = 3
DEFAULT_GOSSIP_FANOUT = 5
PERIODIC_TIMEOUT_TO_ADD_THIS_REMOTE_PEER_TO_LISTS = 7
TRANSFER_STATUS_UPDATE_FREQ = 10
DEFAULT_TRANSFER_TIMEOUT = 4

VERSIONS = {
<<<<<<< HEAD
    "GLOBAL": 1.1,
    "RP": 1.0,
    "FO": 1.0,
    "DO": 1.0,
    "WIRE": 1.0,
=======
    'GLOBAL': 1.1,
    'RP': 1.0,
    'FO': 1.0,
    'DO': 1.0,
    'WIRE': 1.0,
>>>>>>> f30a7fc7
}
DISCOVER_RETRIES = 1
DISCOVER_TIMEOUT = 3
PALM_TREE_LINK_TIMEOUT = 3
PING_TIMEOUT = 4
PING_TIME_CHECK_WINDOW = 3.0
MAX_FRONTEND_MESSAGE_BUFFER_LEN = 1000<|MERGE_RESOLUTION|>--- conflicted
+++ resolved
@@ -78,19 +78,11 @@
 DEFAULT_TRANSFER_TIMEOUT = 4
 
 VERSIONS = {
-<<<<<<< HEAD
     "GLOBAL": 1.1,
     "RP": 1.0,
     "FO": 1.0,
     "DO": 1.0,
     "WIRE": 1.0,
-=======
-    'GLOBAL': 1.1,
-    'RP': 1.0,
-    'FO': 1.0,
-    'DO': 1.0,
-    'WIRE': 1.0,
->>>>>>> f30a7fc7
 }
 DISCOVER_RETRIES = 1
 DISCOVER_TIMEOUT = 3
