--- conflicted
+++ resolved
@@ -3,7 +3,6 @@
 
 from src.avails import Wire, WireData, connect, const, unpack_datagram, use, wire
 from src.core import Dock, get_this_remote_peer, join_gossip, peers
-<<<<<<< HEAD
 from src.core.transfers import REQUESTS_HEADERS, HEADERS
 from src.core import discover, get_gossip, transfers
 from src.managers import filemanager, gossipmanager
@@ -15,16 +14,6 @@
 class RequestsEndPoint(asyncio.DatagramProtocol):
     __slots__ = 'transport',
     requests_registry = {}
-=======
-
-from ..managers import filemanager, gossipmanager
-from . import discover, get_gossip, transfers
-from .transfers import HEADERS, REQUESTS_HEADERS
-
-
-class RequestsEndPoint(asyncio.DatagramProtocol):
-    __slots__ = ("transport",)
->>>>>>> e5566d19
 
     def connection_made(self, transport):
         self.transport = transport
@@ -59,13 +48,13 @@
             self.handle_gossip_session(req_data, addr)
 
     def handle_network_find(self, addr):
-        """Handle NETWORK_FIND request"""
+        """ Handle NETWORK_FIND request """
         # :todo: write consensus protocol for replying a network find request
         this_rp = get_this_remote_peer()
         data_payload = WireData(
             header=REQUESTS_HEADERS.NETWORK_FIND_REPLY,
             _id=this_rp.id,
-            connect_uri=this_rp.network_uri,
+            connect_uri=this_rp.network_uri
         )
         if self.transport:
             Wire.send_datagram(self.transport, addr, bytes(data_payload))
@@ -75,11 +64,9 @@
 
     @staticmethod
     def handle_network_find_reply(req_data):
-        """Handle NETWORK_FIND_REPLY request"""
-        bootstrap_node_addr = tuple(req_data["connect_uri"])
-        f = use.wrap_with_tryexcept(
-            Dock.kademlia_network_server.bootstrap, [bootstrap_node_addr]
-        )
+        """ Handle NETWORK_FIND_REPLY request """
+        bootstrap_node_addr = tuple(req_data['connect_uri'])
+        f = use.wrap_with_tryexcept(Dock.kademlia_network_server.bootstrap, [bootstrap_node_addr])
         asyncio.create_task(f())
         print(f"Bootstrap initiated to: {bootstrap_node_addr}")
 
@@ -89,16 +76,14 @@
 
     @staticmethod
     def handle_gossip_message(req_data):
-        """Handle GOSSIP_MESSAGE request"""
+        """ Handle GOSSIP_MESSAGE request """
         gossip_protocol = get_gossip()
         gossip_message = wire.GossipMessage(req_data)
         gossip_protocol.message_arrived(gossip_message)
 
     @staticmethod
     def handle_gossip_session(req_data, addr):
-        f = use.wrap_with_tryexcept(
-            gossipmanager.new_gossip_request_arrived, req_data, addr
-        )
+        f = use.wrap_with_tryexcept(gossipmanager.new_gossip_request_arrived, req_data, addr)
         asyncio.create_task(f())
 
     @staticmethod
@@ -129,9 +114,6 @@
             ]
         ):
             Dock.server_in_network = True
-    else:
-        # :todo: try multicast
-        pass
 
     transport, proto = await loop.create_datagram_endpoint(
         RequestsEndPoint,
@@ -156,18 +138,20 @@
     this_id = get_this_remote_peer().id
     ping_data = WireData(REQUESTS_HEADERS.NETWORK_FIND, this_id)
     s = connect.UDPProtocol.create_async_server_sock(
-        asyncio.get_running_loop(), (ip, port), family=const.IP_VERSION
+        asyncio.get_running_loop(),
+        (ip, port),
+        family=const.IP_VERSION
     )
     s.setsockopt(socket.SOL_SOCKET, socket.SO_BROADCAST, 1)
     with s:
         await ping_network(s, port, ping_data, times=2)  # debug
-        print("sent broadcast to network at port", ip, port)  # debug
+        print('sent broadcast to network at port', ip, port)  # debug
         return await wait_for_replies(s)
 
 
 async def ping_network(sock, port, req_payload, *, times=4):
     for delay in use.get_timeouts(max_retries=times):
-        Wire.send_datagram(sock, ("<broadcast>", port), bytes(req_payload))
+        Wire.send_datagram(sock, ('<broadcast>', port), bytes(req_payload))
         print("sent broadcast")  # debug
         await asyncio.sleep(delay)
 
@@ -176,11 +160,9 @@
     print("waiting for replies at", sock)
     while True:
         try:
-            raw_data, addr = await asyncio.wait_for(
-                Wire.recv_datagram_async(sock), timeout
-            )
+            raw_data, addr = await asyncio.wait_for(Wire.recv_datagram_async(sock), timeout)
         except asyncio.TimeoutError:
-            print(f"timeout reached at {use.func_str(wait_for_replies)}")
+            print(f'timeout reached at {use.func_str(wait_for_replies)}')
             return None
         try:
             data = WireData.load_from(raw_data)
@@ -189,12 +171,12 @@
             print(f"got error at {use.func_str(wait_for_replies)}", tp)
             return
         if addr == sock.getsockname():
-            print("ignoring echo")  # debug
+            print('ignoring echo')  # debug
             continue
         if data.match_header(REQUESTS_HEADERS.NETWORK_FIND_REPLY):
             print("reply detected")  # debug
             print("got some data", data)  # debug
-            return tuple(data["connect_uri"])
+            return tuple(data['connect_uri'])
 
 
 async def end_requests():
