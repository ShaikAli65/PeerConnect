import asyncio
import collections
from pathlib import Path
from typing import Optional

import umsgpack

<<<<<<< HEAD
class OTMBytesSender:
    def __init__(self, data: bytes, peers: list[RemotePeer], session_id):
        self.data = data
        self.peer_list = peers
        self.session_id = session_id
        self.confirmed_peers = None


class OTMBytesReceiver:
    def __init__(self, session):
        ...
=======
from src.avails import OTMSession, RemotePeer, WireData, const
from . import FileItem, HEADERS, PalmTreeLink, PalmTreeProtocol, PalmTreeRelay, PeerFilePool
from .. import get_this_remote_peer
from ..discover import override
from ...avails.useables import get_unique_id, wrap_with_tryexcept

"""
    All the classes here are closely coupled with 
    PalmTreeProtocol in gossip protocols 
    here's the plan
    . file manager gets command to set up file transfer
    . OTMFilesRelay gets called for setup
    . OTMFilesReceiver (which follows asyncio.Buffered Protocol ??) reference is passed into OTMRelay 
    . OTMFilesReceiver does not need a reference to OTMRelay cause it does nothing but receives file data ??
      no need to interact with Relay cause data is flown RELAY -> OTM FILES RECV, not the other way around
    . OTMFilesSender indeed require a reference to underlying relay to feed data into 
    . all the connection switching overhead and data loss to be decided
    . n file chucks are to be kept in memory for data relay loss
"""


class OTMFilesSender:

    def __init__(self, file_list: list[Path | str], peers: list[RemotePeer], timeout):
        self.peer_list = peers
        self.session = self.make_session()
        self.file_items = [FileItem(file_path, 0) for file_path in file_list]
        self.timeout = timeout
        self.palm_tree = PalmTreeProtocol(
            get_this_remote_peer(),
            self.session,
            peers,
            OTMFilesRelay,
        )
        self.relay: OTMFilesRelay = self.palm_tree.relay
        self.files_metadata_bytes = self._make_file_metadata(file_list)

    def make_session(self):
        return OTMSession(
            originater_id=get_this_remote_peer().id,
            session_id=get_unique_id(str),
            key=get_unique_id(str),
            fanout=const.DEFAULT_GOSSIP_FANOUT,  # make this linearly scalable based on file count and no.of recipients
            file_count=len(self.file_items),
            adjacent_peers=[],
            link_wait_timeout=self.timeout,
            chunk_size=PeerFilePool.calculate_chunk_size(sum(file.size for file in self.file_items)),
        )

    async def start(self):
        #
        # call order :
        # inform peers
        # self.mediator.start_session
        # update states
        # trigger_spanning_formation
        #
        inform_req = self.create_inform_packet()
        yield self.palm_tree.inform_peers(inform_req)
        await self.palm_tree.relay.session_init()
        yield self.palm_tree.update_states()
        yield await self.palm_tree.trigger_spanning_formation()
        yield await self.relay.send_file_metadata(self.files_metadata_bytes)
        for file_item in self.file_items:
            yield await self.send_file(file_item)

    async def send_file(self, file_item):
        ...

    def create_inform_packet(self):
        return WireData(
            header=HEADERS.OTM_FILE_TRANSFER,
            _id=get_this_remote_peer().id,
            protocol1=str(self.__class__),
            protocol2=str(self.palm_tree.__class__),
            session_id=self.session.session_id,
            key=self.session.key,
            fanout=self.session.fanout,
            link_wait_timeout=self.session.link_wait_timeout,
            adjacent_peers=self.session.adjacent_peers,
            file_count=self.session.file_count,
        )

    @staticmethod
    def _make_file_metadata(file_list):
        return umsgpack.dumps(file_list)


class OTMFilesReceiver(asyncio.BufferedProtocol):

    def __init__(self, session, relay):
        self.file_items = []
        self.session = session
        self.relay = relay
        self.current_file_item = 0  # index pointing to file item that is currently under receiving
        self.chunk_count = 0

    def update_metadata(self, metadata_packet):
        self.file_items = self._load_file_metadata(metadata_packet)
        # page handle.send_status_data(StatusMessage())

    @staticmethod
    def _load_file_metadata(file_data: bytes):
        # a list of bytes
        loaded_data = umsgpack.loads(file_data)
        file_items = [
            FileItem.load_from(file_item, const.PATH_DOWNLOAD)
            for file_item in loaded_data
        ]
        return file_items

    def data_received(self, buffer_queue):
        current_item = self._get_current_item()
        left_out_chunk = bytearray()
        with open(current_item.path, 'a+b') as f:
            for chunk in buffer_queue:
                total_chunk_view = memoryview(left_out_chunk + chunk)
                while total_chunk_view:
                    to_write_size = min(len(total_chunk_view), current_item.size - f.tell())
                    if to_write_size > 0:
                        f.write(total_chunk_view[:to_write_size])
                        total_chunk_view = total_chunk_view[to_write_size:]
                    else:
                        # Move to the next file item if current one is fully written
                        self._update_file_item()
                        current_item = self._get_current_item()
                        f.close()
                        f = open(current_item.path, 'a+b')

                self.chunk_count += 1  # Only count after full write

    def _get_current_item(self) -> FileItem:
        return self.file_items[self.current_file_item]

    def _update_file_item(self):
        self.current_file_item += 1


class OTMFilesRelay(PalmTreeRelay):
    # :todo: try using temporary spooled files
    def __init__(self, session, passive_endpoint_addr: tuple[str, int] = None,
                 active_endpoint_addr: tuple[str, int] = None):
        super().__init__(session, passive_endpoint_addr, active_endpoint_addr)
        self._read_link = None
        self.file_receiver = OTMFilesReceiver(session, self)
        # self.recv_buffer = bytearray(const.MAX_OTM_BUFFERING)
        # self.recv_buffer_view = memoryview(self.recv_buffer)
        self.recv_buffer_queue = collections.deque(const.MAX_OTM_BUFFERING)
        self.chunk_counter = 0

    async def start(self):
        await self.set_up()
        metadata_packet = await self._recv_file_metadata()
        self.file_receiver.update_metadata(metadata_packet)
        await self.start_reader()

    @override
    def gossip_tree_check(self, tree_check_packet: WireData, addr):
        what = super().gossip_tree_check(tree_check_packet, addr)
        if what is True:
            # this means:
            # link is accepted
            # this is the link we are reading from, for data
            self._read_link = self.active_links[tree_check_packet.id]

    async def set_up(self):
        ...

    async def start_reader(self):
        read_conn = self._read_link.connection
        while True:
            try:
                whole_chunk = await read_conn.arecv(self.session.chunk_size + 1)
                if not whole_chunk:
                    self._end_of_transfer()
                chunk_detail, chunk = whole_chunk[:1], whole_chunk[1:]
                self._update_buffer(chunk)
                self._may_be_update_receiver()
                await self._forward_chunk(whole_chunk)
            except OSError as e:
                print("got an os error", e)
                what = await self._read_link_broken()
                if not what:
                    self._end_of_transfer()
                    return
                else:
                    self._read_link = what
                    read_conn = what.connection

    async def _read_link_broken(self) -> Optional[PalmTreeLink]:
        # :todo: write the logic that handles missing chunks in the time period of link broken and attached

        ...

    def _update_buffer(self, chunk):
        # self.recv_buffer_view[self.chunk_counter: self.chunk_counter + self.session.chunk_size] = chunk
        self.recv_buffer_queue.append(chunk)
        self.chunk_counter += 1

    def _may_be_update_receiver(self):
        if self.chunk_counter % const.MAX_OTM_BUFFERING == 0:
            # we filled queue, time to empty it
            self.file_receiver.data_received(self.recv_buffer_queue)
            self.recv_buffer_queue.clear()

    def _end_of_transfer(self):

        ...

    async def _forward_chunk(self, chunk: bytes):
        timeout = self.session.link_wait_timeout
        for link in self._get_forward_links():
            try:
                await asyncio.wait_for(link.connection.asendall(chunk), timeout)
            except TimeoutError:
                link.status = PalmTreeLink.LAGGING  # mark this link as lagging

    async def send_file_metadata(self, data):
        # this is the first step of a file transfer
        await self._read_link.connection.arecv(self.session.chunk_size)
        await self._forward_chunk(b'\x01' + data)

    async def _recv_file_metadata(self):
        files_metadata = await self._read_link.connection.arecv(self.session.chunk_size)
        f = wrap_with_tryexcept(self.send_file_metadata, files_metadata)
        asyncio.create_task(f)
        return files_metadata
>>>>>>> 125d3a11
<|MERGE_RESOLUTION|>--- conflicted
+++ resolved
@@ -5,19 +5,6 @@
 
 import umsgpack
 
-<<<<<<< HEAD
-class OTMBytesSender:
-    def __init__(self, data: bytes, peers: list[RemotePeer], session_id):
-        self.data = data
-        self.peer_list = peers
-        self.session_id = session_id
-        self.confirmed_peers = None
-
-
-class OTMBytesReceiver:
-    def __init__(self, session):
-        ...
-=======
 from src.avails import OTMSession, RemotePeer, WireData, const
 from . import FileItem, HEADERS, PalmTreeLink, PalmTreeProtocol, PalmTreeRelay, PeerFilePool
 from .. import get_this_remote_peer
@@ -244,5 +231,4 @@
         files_metadata = await self._read_link.connection.arecv(self.session.chunk_size)
         f = wrap_with_tryexcept(self.send_file_metadata, files_metadata)
         asyncio.create_task(f)
-        return files_metadata
->>>>>>> 125d3a11
+        return files_metadata