--- conflicted
+++ resolved
@@ -4,20 +4,7 @@
 import time
 from collections import defaultdict
 from itertools import count
-<<<<<<< HEAD
-from uuid import uuid4
-
-from src.avails import (
-    GossipMessage,
-    PalmTreeInformResponse,
-    RemotePeer,
-    RumorMessageItem,
-    WireData,
-    Wire, connect, const, use, unpack_datagram,
-)
-=======
 from typing import Optional
->>>>>>> 125d3a11
 
 from src.avails import (GossipMessage, PalmTreeInformResponse, PalmTreeSession, RemotePeer, RumorMessageItem, Wire,
                         WireData, connect,
@@ -170,11 +157,7 @@
 class PalmTreeProtocol:
     request_timeout = 3
 
-<<<<<<< HEAD
-    def __init__(self, center_peer: RemotePeer, session, peers: list[RemotePeer]):
-=======
     def __init__(self, center_peer: RemotePeer, session, peers: list[RemotePeer], mediator_class):
->>>>>>> 125d3a11
         """
         !! do not include center_peer in peers list passed in
         """
@@ -182,23 +165,11 @@
         self.center_peer = center_peer
         self.adjacency_list: dict[str: list[RemotePeer]] = defaultdict(list)
         self.confirmed_peers: dict[str, PalmTreeInformResponse] = {}
-<<<<<<< HEAD
-        self.create_hypercube()
-        self.session = session
-        self.session.body.update(
-            {'adjancent_peers': self.adjacency_list[self.center_peer]}
-        )
-        addr = (get_this_remote_peer().ip, get_free_port())
-        loop = asyncio.get_event_loop()
-        passive_server_sock = UDPProtocol.create_async_server_sock(loop, addr, family=const.IP_VERSION)
-        self.mediator = PalmTreeMediator(
-=======
         self.dimensions = (2 ** math.ceil(math.log2(len(peers)))).bit_length() - 1
         self.create_hypercube()
         self.session = session
         self.session.adjacent_peers = self.adjacency_list[self.center_peer]
         self.relay = mediator_class(
->>>>>>> 125d3a11
             self.session,
             (
                 get_this_remote_peer().ip,
@@ -256,9 +227,6 @@
                 del self.adjacency_list[discard_peer]
         # send an audit event to page confirming peers
 
-<<<<<<< HEAD
-    async def _trigger_schedular_of_peer(self, trigger_request: bytes, peer: RemotePeer) -> tuple[bool, RemotePeer | PalmTreeInformResponse]:
-=======
     async def _trigger_schedular_of_peer(
             self,
             trigger_request: bytes,
@@ -266,7 +234,6 @@
     ) \
             -> tuple[bool, RemotePeer | PalmTreeInformResponse]:
 
->>>>>>> 125d3a11
         loop = asyncio.get_event_loop()
         connection = await UDPProtocol.create_connection_async(loop, peer.req_uri, self.request_timeout)
         with connection:
@@ -276,12 +243,7 @@
                 data, addr = await asyncio.wait_for(Wire.recv_datagram_async(connection), self.request_timeout)
             except TimeoutError:
                 return False, peer
-<<<<<<< HEAD
-            finally:
-                connection.close()
-=======
-
->>>>>>> 125d3a11
+
             reply_data = PalmTreeInformResponse.load_from(data)
             return True, reply_data
 
@@ -291,21 +253,6 @@
             header=HEADERS.GOSSIP_SESSION_STATE_UPDATE,
             addresses_mapping=None,
         )
-<<<<<<< HEAD
-        s = self.mediator.passive_server_sock
-        for peer_id, response_data in self.confirmed_peers.items():
-            peer_ids = self.adjacency_list[peer_id]
-            peer_responses = [self.confirmed_peers.get(p_id) for p_id in peer_ids]
-
-            states_data['addresses_mapping'] = [
-                (p_id, peer_response.passive_addr, peer_response.active_addr)
-                for p_id, peer_response in zip(
-                    peer_ids,
-                    peer_responses
-                )
-                if peer_response
-            ]
-=======
         s = connect.UDPProtocol.create_sync_sock(const.IP_VERSION)
         with s:
             for peer_id, response_data in self.confirmed_peers.items():
@@ -320,7 +267,6 @@
                     )
                     if peer_response
                 ]
->>>>>>> 125d3a11
 
                 Wire.send_datagram(s, response_data.passive_addr, bytes(states_data))
 
@@ -355,30 +301,7 @@
         # if not initial_peers:
         #     # :todo: handle the case where all the peers adjacent to center peer went offline
         #     pass
-<<<<<<< HEAD
-        self.mediator.gossip_tree_check(spanning_trigger_header, self.mediator.passive_server_sock.getsockname())
-
-
-@dataclass(slots=True)
-class PalmTreeSession:
-    """
-    Args:
-        `originater_id(str)`: the one who initiated this session
-        `adjacent_peers(list[str])` : all the peers to whom we should be in contact
-        `session_key(str)` : session key used to encrypt data
-        `session_id(int)` : self-explanatory
-        `max_forwards`(int) : maximum number of resends this instance should perform for every packet received
-        `link_wait_timeout`(double) : timeout for any i/o operations
-    """
-    originater_id: str
-    adjacent_peers: list[str]
-    id: int
-    key: str
-    max_forwards: int
-    link_wait_timeout: int
-=======
         self.relay.gossip_tree_check(spanning_trigger_header, self.relay.passive_endpoint_addr)
->>>>>>> 125d3a11
 
 
 class PalmTreeLink:
@@ -386,15 +309,10 @@
     ACTIVE = 0x01
     ONLINE = 0x01
     OFFLINE = 0x00
-<<<<<<< HEAD
-    # STALE = 0X02
-=======
     STALE = 0x02
     LAGGING = 0x03
->>>>>>> 125d3a11
 
     id_factory = count()
-    # :todo try adding timeout mechanisms
 
     # :todo try adding timeout mechanisms
 
@@ -490,21 +408,12 @@
         self.transport = transport
 
     def datagram_received(self, data, addr):
-<<<<<<< HEAD
-        #
-        #  WARNING: only use self.transport to perform any i/o operations
-        #  self.passive_server_sock can be socket.socket or connect.Socket
-        #  depends on whether this object creator is the actual sender or else
-        #
-        unpacked_data = unpack_datagram(data)
-=======
         """
         Provides a rpc-like behaviour
         header in the data packet directly corresponds to function name,
         and all supported functions take (data packet, address) of sender peer as arguments
         """
         unpacked_data = wire.unpack_datagram(data)
->>>>>>> 125d3a11
         if unpacked_data is None:
             return
         print(f"[{self.session}] got some data at passive endpoint", unpacked_data)
@@ -528,27 +437,9 @@
             self.all_links[peer_id] = (passive_link, active_link)
         self.session.max_forwards = min(len(self.all_links), self.session.max_forwards)
 
-<<<<<<< HEAD
-    def add_stream_link(self, data: WireData, connection):
-        peer_id = data.id
-        if peer_id in self.active_links:
-            self.active_links[peer_id].connection = connection
-        # stream connections are assumed to be active links for now
-
-    def gossip_tree_check(self, tree_check_packet: WireData, addr):
-        this_peer_id = get_this_remote_peer().id
-        gossip_link_reject_message = WireData(
-            header=HEADERS.GOSSIP_DOWNGRADE_CONN,
-            _id=this_peer_id,
-        )
-        if tree_check_packet.id in self.active_links or len(self.active_links) > self.session.max_forwards:
-            self.transport.sendto(bytes(gossip_link_reject_message), addr)
-            return
-=======
     def gossip_tree_check(self, tree_check_packet: WireData, addr):
         if self.may_be_make_rejection(tree_check_packet, addr):
             return False
->>>>>>> 125d3a11
 
         this_peer_id = get_this_remote_peer().id
         sender_id = tree_check_packet.id
@@ -563,12 +454,8 @@
             self.sender_links = self.all_links[sender_id]
 
         tree_check_packet.id = this_peer_id
-<<<<<<< HEAD
-        sampled_peer_ids = random.sample(list(self.all_links), min(len(self.all_links), self.session.max_forwards))
-=======
         sampled_peer_ids = random.sample(list(self.all_links), min(len(self.all_links), self.session.fanout))
 
->>>>>>> 125d3a11
         for peer_id in sampled_peer_ids:
             passive_link, active_link = self.all_links[peer_id]
             passive_link.send_passive_message(bytes(tree_check_packet))
@@ -629,12 +516,9 @@
             )
         )
 
-<<<<<<< HEAD
-=======
     def _get_forward_links(self):
         return set(self.active_links.values()) - {self._read_link}
 
->>>>>>> 125d3a11
     def stop_session(self):
         if self.transport:
             self.transport.close()
