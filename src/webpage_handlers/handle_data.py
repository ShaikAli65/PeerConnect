--- conflicted
+++ resolved
@@ -1,8 +1,5 @@
-<<<<<<< HEAD
+import asyncio
 from functools import wraps
-=======
-import asyncio
->>>>>>> 8634c83c
 import sys
 
 import websockets.server
